--- conflicted
+++ resolved
@@ -101,9 +101,18 @@
             {'test_key': 'Useful metadata info'})
         self.assertIn('dummy_worker', response.results[0].plugins_run['workers'][0])
 
-<<<<<<< HEAD
     def test_dispatch_duplicate(self):
-=======
+        s = Stoq(
+            base_dir=utils.get_data_dir(),
+            dispatchers=['simple_dispatcher'])
+        s.load_plugin('simple_dispatcher').WORKERS = ['simple_worker', 'simple_worker']
+        simple_worker = s.load_plugin('simple_worker')
+        simple_worker.scan = create_autospec(
+            simple_worker.scan, return_value=None)
+        s.scan(self.generic_content)
+        self.assertEqual(simple_worker.scan.call_count, 1)
+        self.assertEqual(len(simple_worker.scan.call_args[0]), 2)
+        
     def test_dispatch_from_worker(self):
         s = Stoq(base_dir=utils.get_data_dir())
         simple_worker = s.load_plugin('simple_worker')
@@ -114,7 +123,7 @@
         self.assertEqual('extract_random', response.results[2].extracted_by)
 
     def test_dispatch_multiple_rules(self):
->>>>>>> 8c12d0fc
+
         s = Stoq(
             base_dir=utils.get_data_dir(),
             dispatchers=['simple_dispatcher'])
