--- conflicted
+++ resolved
@@ -41,15 +41,7 @@
         formatter_class=argparse.RawDescriptionHelpFormatter,
         description='''
     stoQ - an automated analysis framework
-<<<<<<< HEAD
-
-            {}
-            '''.format(
-            get_logo()
-        ),
-=======
         ''',
->>>>>>> 3ef81cd5
         epilog='''
 Examples:
 
